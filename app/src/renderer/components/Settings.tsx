// src/renderer/components/Settings.tsx
import React, { useState } from 'react';
import { Camera, Cloud, Trash2, Plus, FileText, Image, Film, Music, Save } from 'lucide-react';
import '../styles/settings.css';
import axios from 'axios';

const API_BASE_URL = 'http://127.0.0.1:5001';

const Settings: React.FC = () => {
    const [paths, setPaths] = useState<string[]>(['C:/Users/YourName/Documents']);
    const [fileTypes, setFileTypes] = useState({
        documents: true,
        images: true,
        videos: true,
        audio: true
    });
    const [cloudServices, setCloudServices] = useState({
        dropbox: true,
        googleDrive: false,
        oneDrive: false
    });

    const [ocrEnabled, setOcrEnabled] = useState(false);

    const [isLoading, setIsLoading] = useState(false);
    const [error, setError] = useState<string | null>(null);
    const [success, setSuccess] = useState<string | null>(null);

    const handleAddPath = () => {
        setPaths([...paths, '']);
    };

    const handleRemovePath = (index: number) => {
        setPaths(paths.filter((_, i) => i !== index));
    };

<<<<<<< HEAD
    const handleBrowse = async (index: number) => {
        console.log("HEY I AM HERE")
        const selectedPath = await window.electron.openDirectoryDialog();
        if (selectedPath) {
            const newPaths = [...paths];
            newPaths[index] = selectedPath;
            setPaths(newPaths);
=======
    const handleSaveSettings = async () => {
        setIsLoading(true);
        setError(null);
        setSuccess(null);

        try {
            const response = await axios.post(`${API_BASE_URL}/api/settings/paths`, {
                paths,
                fileTypes
            });

            if (response.data.success) {
                setSuccess('Settings saved successfully!');
            } else {
                setError('Failed to save settings');
            }
        } catch (err) {
            setError(err instanceof Error ? err.message : 'An error occurred');
        } finally {
            setIsLoading(false);
>>>>>>> 799e2055
        }
    };

    return (
        <div className="settings-container">
            <h1 className="settings-title">Settings</h1>

            <section className="settings-section">
                <h2>OCR Settings</h2>
                <div className="ocr-section">
                    <div className="ocr-item">
                        <Camera className="ocr-icon" size={24}/>
                        <span>Enable OCR</span>
                        <label className="toggle">
                            <input
                                type="checkbox"
                                checked={ocrEnabled}
                                onChange={() => setOcrEnabled(!ocrEnabled)}
                            />
                            <span className="slider"/>
                        </label>
                    </div>
                </div>
            </section>
            <section className="settings-section">
                <h2>Cloud Services</h2>
                <div className="cloud-services">
                    <div className="service-item">
                        <Cloud className="service-icon dropbox"/>
                        <span>Dropbox</span>
                        <label className="toggle">
                            <input
                                type="checkbox"
                                checked={cloudServices.dropbox}
                                onChange={() => setCloudServices({...cloudServices, dropbox: !cloudServices.dropbox})}
                            />
                            <span className="slider"/>
                        </label>
                    </div>
                    <div className="service-item">
                        <Cloud className="service-icon google-drive"/>
                        <span>Google Drive</span>
                        <label className="toggle">
                            <input
                                type="checkbox"
                                checked={cloudServices.googleDrive}
                                onChange={() => setCloudServices({
                                    ...cloudServices,
                                    googleDrive: !cloudServices.googleDrive
                                })}
                            />
                            <span className="slider"/>
                        </label>
                    </div>
                    <div className="service-item">
                        <Cloud className="service-icon onedrive"/>
                        <span>OneDrive</span>
                        <label className="toggle">
                            <input
                                type="checkbox"
                                checked={cloudServices.oneDrive}
                                onChange={() => setCloudServices({...cloudServices, oneDrive: !cloudServices.oneDrive})}
                            />
                            <span className="slider"/>
                        </label>
                    </div>
                </div>
            </section>

            <section className="settings-section">
                <h2>File Paths</h2>
                <div className="file-paths">
                    {paths.map((path, index) => (
                        <div key={index} className="path-item">
                            <input
                                type="text"
                                value={path}
                                onChange={e => {
                                    const newPaths = [...paths];
                                    newPaths[index] = e.target.value;
                                    setPaths(newPaths);
                                }}
                                placeholder="Select a directory..."
                                readOnly  // Make it read-only since we're using the browse button
                            />
                            <button
                                className="browse-button"
                                onClick={() => handleBrowse(index)}
                            >
                                📁 Browse
                            </button>
                            <button
                                className="icon-button"
                                onClick={() => handleRemovePath(index)}
                            >
                                🗑️
                            </button>
                        </div>
                    ))}
                    <button className="add-path-button" onClick={handleAddPath}>
                        ➕ Add Path
                    </button>
                </div>
            </section>

            <section className="settings-section">
                <h2>File Types</h2>
                <div className="file-types">
                    <div className="type-item">
                        <FileText className="type-icon"/>
                        <span>Documents</span>
                        <label className="toggle">
                            <input
                                type="checkbox"
                                checked={fileTypes.documents}
                                onChange={() => setFileTypes({...fileTypes, documents: !fileTypes.documents})}
                            />
                            <span className="slider"/>
                        </label>
                    </div>
                    <div className="type-item">
                        <Image className="type-icon"/>
                        <span>Images</span>
                        <label className="toggle">
                            <input
                                type="checkbox"
                                checked={fileTypes.images}
                                onChange={() => setFileTypes({...fileTypes, images: !fileTypes.images})}
                            />
                            <span className="slider"/>
                        </label>
                    </div>
                    <div className="type-item">
                        <Film className="type-icon"/>
                        <span>Videos</span>
                        <label className="toggle">
                            <input
                                type="checkbox"
                                checked={fileTypes.videos}
                                onChange={() => setFileTypes({...fileTypes, videos: !fileTypes.videos})}
                            />
                            <span className="slider"/>
                        </label>
                    </div>
                    <div className="type-item">
                        <Music className="type-icon"/>
                        <span>Audio</span>
                        <label className="toggle">
                            <input
                                type="checkbox"
                                checked={fileTypes.audio}
                                onChange={() => setFileTypes({...fileTypes, audio: !fileTypes.audio})}
                            />
                            <span className="slider"/>
                        </label>
                    </div>
                </div>
            </section>

            {error && <div className="error-message">{error}</div>}
            {success && <div className="success-message">{success}</div>}
            
            <button 
                className={`save-button ${isLoading ? 'loading' : ''}`}
                onClick={handleSaveSettings}
                disabled={isLoading}
            >
                {isLoading ? (
                    'Indexing...'
                ) : (
                    <>
                        <Save size={18}/> Save Settings
                    </>
                )}
            </button>
        </div>
    );
};

export default Settings;<|MERGE_RESOLUTION|>--- conflicted
+++ resolved
@@ -34,7 +34,7 @@
         setPaths(paths.filter((_, i) => i !== index));
     };
 
-<<<<<<< HEAD
+
     const handleBrowse = async (index: number) => {
         console.log("HEY I AM HERE")
         const selectedPath = await window.electron.openDirectoryDialog();
@@ -42,7 +42,7 @@
             const newPaths = [...paths];
             newPaths[index] = selectedPath;
             setPaths(newPaths);
-=======
+
     const handleSaveSettings = async () => {
         setIsLoading(true);
         setError(null);
@@ -63,7 +63,7 @@
             setError(err instanceof Error ? err.message : 'An error occurred');
         } finally {
             setIsLoading(false);
->>>>>>> 799e2055
+
         }
     };
 
