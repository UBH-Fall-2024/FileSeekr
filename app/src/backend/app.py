from flask import Flask, request, jsonify
from flask_cors import CORS
from indexer import FileIndexer
import os
import atexit
import signal
import sys
import logging

app = Flask(__name__)
CORS(app)

# Add logging configuration
logging.basicConfig(level=logging.INFO)
logger = logging.getLogger(__name__)

# Initialize ChromaDB client and collection
current_dir = os.path.dirname(os.path.abspath(__file__))
chroma_db_path = os.path.join(current_dir, '..', '..', '..', 'chroma_db')
os.makedirs(chroma_db_path, exist_ok=True)

# Initialize the indexer
indexer = FileIndexer(chroma_db_path)

def cleanup():
    try:
        logger.info("Cleaning up Flask server...")
        sys.exit(0)
    except Exception as e:
        logger.error(f"Cleanup error: {e}")

# Register cleanup handlers
atexit.register(cleanup)
signal.signal(signal.SIGINT, lambda s, f: cleanup())

@app.route('/api/settings/paths', methods=['POST'])
def update_paths():
    data = request.json
    paths = data.get('paths', [])
    file_types = data.get('fileTypes', {})
    
    # Expand user paths (e.g., ~/Documents)
    expanded_paths = [os.path.expanduser(path) for path in paths]
    
    # Convert file types to extensions
    extensions = []
    if file_types.get('documents'):
        extensions.extend(['.txt', '.md', '.py', '.js', '.html', '.css', '.json'])
    if file_types.get('images'):
        extensions.extend(['.jpg', '.jpeg', '.png', '.gif', '.bmp', '.webp'])
    if file_types.get('videos'):
        extensions.extend(['.mp4', '.avi', '.mov', '.wmv'])
    if file_types.get('audio'):
        extensions.extend(['.mp3', '.wav', '.ogg', '.m4a'])

    try:
        # Index new paths (existing files will be skipped)
        indexer.index_directories(expanded_paths, extensions)
        return jsonify({'success': True, 'message': 'Paths indexed successfully'})
    except Exception as e:
        return jsonify({'success': False, 'error': str(e)}), 500

@app.route('/')
def home():
    return "FileSeekr API is running!"

@app.route('/search', methods=['GET'])
def search():
    try:
        query = request.args.get('q', '')
        if not query:
            return jsonify({'results': []})
        
        # Get number of results to return (default 5)
        limit = request.args.get('limit', 5, type=int)
        
        # Perform search using indexer
        results = indexer.search(query, limit)
        
        # Format results
        formatted_results = []
        for result in results:
            try:
                file_path = result['path']
                file_stats = os.stat(file_path)
                
                formatted_results.append({
                    'filename': os.path.basename(file_path),
                    'filetype': 'image' if any(file_path.lower().endswith(ext) 
                                            for ext in ['.jpg','.jpeg','.png','.gif','.bmp']) 
                              else 'document',
                    'similarity': result['similarity'],
                    'size': file_stats.st_size,
                    'path': file_path
                })
            except (OSError, KeyError) as e:
                print(f"Error processing result {result}: {e}")
                continue
                
        return jsonify({'results': formatted_results})
        
    except Exception as e:
        print(f"Search error: {str(e)}")
        return jsonify({'error': str(e)}), 500

# Update the main block
if __name__ == '__main__':
<<<<<<< HEAD
    app.run(
        host='127.0.0.1',  # localhost
        port=3000,         # this is changes to 3000 port
        debug=True
    )
=======
    try:
        logger.info("Starting Flask server...")
        # Print ready message that Electron can detect
        print("FLASK_SERVER_READY")
        sys.stdout.flush()
        app.run(host='127.0.0.1', port=5001, debug=False)
    except Exception as e:
        logger.error(f"Flask server error: {e}")
        sys.exit(1)
>>>>>>> 799e2055
<|MERGE_RESOLUTION|>--- conflicted
+++ resolved
@@ -105,13 +105,6 @@
 
 # Update the main block
 if __name__ == '__main__':
-<<<<<<< HEAD
-    app.run(
-        host='127.0.0.1',  # localhost
-        port=3000,         # this is changes to 3000 port
-        debug=True
-    )
-=======
     try:
         logger.info("Starting Flask server...")
         # Print ready message that Electron can detect
@@ -120,5 +113,4 @@
         app.run(host='127.0.0.1', port=5001, debug=False)
     except Exception as e:
         logger.error(f"Flask server error: {e}")
-        sys.exit(1)
->>>>>>> 799e2055
+        sys.exit(1)